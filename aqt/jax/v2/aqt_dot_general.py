--- conflicted
+++ resolved
@@ -98,22 +98,17 @@
     rhs_bits=None,
     local_aqt=None,
     jax_scope_name='aqt',
-<<<<<<< HEAD
+    initialize_calibration=True,
+    allow_dummy_gradients=False,
     calibration_mode=CalibrationMode.CONTRACTING_AXIS,
 ) -> 'DotGeneralRaw':
   """Create quantization configs for input matrices to a matmul."""
+  # lhs_cfg = Tensor()
+  # rhs_cfg = Tensor()
   lhs_cfg = Tensor(calibration_mode=calibration_mode)
   rhs_cfg = Tensor(calibration_mode=calibration_mode)
-=======
-    initialize_calibration=True,
-    allow_dummy_gradients=False,
-) -> 'DotGeneralRaw':
-  """Create quantization configs for input matrices to a matmul."""
   # TODO: b/343490088 - Move all the parameters to dataclass defaults,
   #   provide setters to modify the configuration.
-  lhs_cfg = Tensor()
-  rhs_cfg = Tensor()
->>>>>>> 1d367f66
 
   # TODO(lew): Binary uses 0.5 right now, it should use -1 and 1.
   if (
@@ -173,22 +168,7 @@
     use_fwd_quant: bool = True,
     dlhs_local_aqt=None,
     drhs_local_aqt=None,
-<<<<<<< HEAD
     calibration_mode=CalibrationMode.CONTRACTING_AXIS,
-) -> 'DotGeneral':
-  """Create quantization configs for input matrices to a matmul."""
-  fwd = dot_general_raw_make(
-    lhs_bits, rhs_bits, jax_scope_name='aqt_fwd',
-    calibration_mode=calibration_mode,
-  )
-  dlhs = dot_general_raw_make(
-      bwd_bits, bwd_bits, local_aqt=dlhs_local_aqt, jax_scope_name='aqt_dlhs',
-      calibration_mode=calibration_mode,
-  )
-  drhs = dot_general_raw_make(
-      bwd_bits, bwd_bits, local_aqt=drhs_local_aqt, jax_scope_name='aqt_drhs',
-      calibration_mode=calibration_mode,
-=======
     allow_dummy_gradients: bool = False,
 ) -> 'DotGeneral':
   """Create quantization configs for input matrices to a matmul."""
@@ -198,6 +178,7 @@
       jax_scope_name='aqt_fwd',
       initialize_calibration=False,
       allow_dummy_gradients=allow_dummy_gradients,
+      calibration_mode=calibration_mode,
   )
   dlhs = dot_general_raw_make(
       bwd_bits,
@@ -206,6 +187,7 @@
       jax_scope_name='aqt_dlhs',
       initialize_calibration=False,
       allow_dummy_gradients=allow_dummy_gradients,
+      calibration_mode=calibration_mode,
   )
   drhs = dot_general_raw_make(
       bwd_bits,
@@ -214,7 +196,7 @@
       jax_scope_name='aqt_drhs',
       initialize_calibration=False,
       allow_dummy_gradients=allow_dummy_gradients,
->>>>>>> 1d367f66
+      calibration_mode=calibration_mode,
   )
   cfg = DotGeneral(fwd=fwd, dlhs=dlhs, drhs=drhs)
 
@@ -515,6 +497,10 @@
             assert self.lhs_mid_alpha is None and self.rhs_mid_alpha is None, m
           case CalibrationMode.CONTRACTING_AXIS:
             calibration_axes = ca
+          case CalibrationMode.NON_BATCH_AXES:
+            calibration_axes = [i for i in range(ndim) if i not in list(ba)]
+          case CalibrationMode.ALL_AXES:
+            calibration_axes = list(range(ndim))
           case _:
             raise ValueError(f'Unknown calibration mode: {mode}')
         return calibration_axes
@@ -807,112 +793,14 @@
         if isinstance(self.dg_quantizer, DefaultDotGeneralQuantizer):
           self.dg_quantizer.assert_calib_shared_axes_value(None, None, msg)
 
-<<<<<<< HEAD
-        def factor_reshape(x, ca, ba):
-          assert factor is not None
-          if len(ca) == 0:
-            return x, ca, ba
-          shape = list(x.shape)
-          ax = ca[0]
-          orig_size = shape[ax]
-          assert orig_size % factor == 0
-          shape[ax] = factor
-          shape.insert(ax + 1, orig_size // factor)
-          new_ca = [(b + int(b >= ax)) for b in ca]
-          assert new_ca[0] == ax + 1
-          new_ba = [ax] + [(b + int(b > ax)) for b in ba]
-          return x.reshape(shape), new_ca, new_ba
-
-        lhs, lhs_ca, lhs_ba = factor_reshape(lhs, lhs_ca, lhs_ba)
-        rhs, rhs_ca, rhs_ba = factor_reshape(rhs, rhs_ca, rhs_ba)
-
-        dimension_numbers = (lhs_ca, rhs_ca), (lhs_ba, rhs_ba)
-
-      assert isinstance(rhs, jnp.ndarray)
-
-      def _get_calibration_axes(
-          tensor_cfg: Tensor,
-          ndim: int,
-          ca: Sequence[utils.AxisIdx],
-          ba: Sequence[utils.AxisIdx],
-      ) -> Sequence[utils.AxisIdx]:
-        """Computes calibration axes for the given Tensor."""
-        match tensor_cfg.calibration_mode:
-          case CalibrationMode.REMAINING_AXIS:
-            calibration_axes = utils.get_remaining_axes(ndim, ca, ba)
-          case CalibrationMode.CONTRACTING_AXIS:
-            calibration_axes = ca
-          case CalibrationMode.NON_BATCH_AXES:
-            calibration_axes = [i for i in range(ndim) if i not in list(ba)]
-          case CalibrationMode.ALL_AXES:
-            calibration_axes = list(range(ndim))
-          case _:
-            raise ValueError(
-                f'Unknown calibration mode: {tensor_cfg.calibration_mode}'
-            )
-        return calibration_axes
-
-      def _postprocess_qtensor(
-          input_qtensor: Optional[aqt_tensor.QTensor],
-          calculated_qtensor: aqt_tensor.QTensor,
-          quant_grad: aqt_tensor.GradientFn,
-      ) -> tuple[aqt_tensor.QTensor, str | aqt_tensor.GradientFn]:
-        """Compute qtensor from input or input_qtensor."""
-        if input_qtensor is not None:
-          if not self.allow_dummy_gradient_into_qtensor:
-            quant_grad = (
-                'Poison. '
-                + 'Gradients are not generally expected in serving. '
-                + 'Please set allow_dummy_gradient_into_qtensor to True '
-                + 'if this is the intended behavior.'
-            )
-          output_qtensor = input_qtensor
-        else:
-          output_qtensor = calculated_qtensor
-        # mode = tensor_cfg.calibration_mode
-        # if (
-        #     output_qtensor.scale_t is None
-        #     and (mode == CalibrationMode.CONTRACTING_AXIS
-        #          or mode == CalibrationMode.NON_BATCH_AXES
-        #          or mode == CalibrationMode.ALL_AXES)
-        # ):
-        #   msg = 'scale, scale_t cannot be both unknown'
-        #   assert output_qtensor.scale is not None, msg
-        #   output_qtensor = _get_scale_t(
-        #       qt=output_qtensor,
-        #       transpose_fn=transpose_fn,
-        #       dimension_numbers=dimension_numbers,
-        #       lhs_shape=lhs.shape,
-        #       rhs_shape=rhs.shape,
-        #   )
-        return output_qtensor, quant_grad
-
-      lhs_calib_axes = _get_calibration_axes(self.lhs, lhs.ndim, lhs_ca, lhs_ba)
-      rhs_calib_axes = _get_calibration_axes(self.rhs, rhs.ndim, rhs_ca, rhs_ba)
-
-      lhs_incomplete_qt, rhs_incomplete_qt = self.dg_quantizer.calibrate(
-          (lhs, lhs_calib_axes), (rhs, rhs_calib_axes)
-      )
-      if lhs_qt is not None and not lhs_qt.is_full():
-        # Incomplete QTensor is provided as lhs_qt.
-        lhs_incomplete_qt = lhs_qt
-        lhs_qt = None
-
-      if rhs_qt is not None and not rhs_qt.is_full():
-        # Incomplete QTensor is provided as rhs_qt.
-        rhs_incomplete_qt = rhs_qt
-        rhs_qt = None
-
-      lhs_quantized, rhs_quantized = self.dg_quantizer.calculate_qvalue(
-          lhs, lhs_incomplete_qt, rhs, rhs_incomplete_qt
-=======
         lhs, rhs, dimension_numbers = _apply_local_aqt(
             self.local_aqt,  # pytype: disable=attribute-error
             lhs,
             rhs,
             dimension_numbers,
         )
-
+        # lhs, lhs_ca, lhs_ba = factor_reshape(lhs, lhs_ca, lhs_ba)  # NOTE: removed?
+        # rhs, rhs_ca, rhs_ba = factor_reshape(rhs, rhs_ca, rhs_ba)  # NOTE: removed?
       (lhs_qt, lhs_quant_grad), (rhs_qt, rhs_quant_grad) = quant(
           lhs,
           rhs,
@@ -923,7 +811,6 @@
           self.rhs,
           dimension_numbers,
           self.allow_dummy_gradient_into_qtensor,
->>>>>>> 1d367f66
       )
 
       msg = (
